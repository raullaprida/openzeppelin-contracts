--- conflicted
+++ resolved
@@ -1,10 +1,6 @@
 // SPDX-License-Identifier: MIT
 
-<<<<<<< HEAD
 pragma solidity ^0.8.0;
-=======
-pragma solidity ^0.7.0;
->>>>>>> fa33fbce
 
 import "../../utils/Context.sol";
 import "./ERC20.sol";
