--- conflicted
+++ resolved
@@ -1,12 +1,5 @@
-<<<<<<< HEAD
-function Enum (...options) {
-  return Object.fromEntries(options.map((key, i) => [ key, web3.utils.toBN(i) ]));
-=======
-const { BN } = require('@openzeppelin/test-helpers');
-
 function Enum(...options) {
-  return Object.fromEntries(options.map((key, i) => [key, new BN(i)]));
->>>>>>> a5af0adc
+  return Object.fromEntries(options.map((key, i) => [key, web3.utils.toBN(i)]));
 }
 
 module.exports = {
