--- conflicted
+++ resolved
@@ -37,13 +37,7 @@
       const amount = initialBalance.addn(1);
 
       it('reverts', async function () {
-<<<<<<< HEAD
-        await expectRevert(this.token.burn(amount, { from: owner }),
-          'ERC20: transfer amount exceeds balance',
-        );
-=======
-        await expectRevert(this.token.burn(amount, { from: owner }), 'ERC20: burn amount exceeds balance');
->>>>>>> a5af0adc
+        await expectRevert(this.token.burn(amount, { from: owner }), 'ERC20: transfer amount exceeds balance');
       });
     });
   });
@@ -89,13 +83,10 @@
 
       it('reverts', async function () {
         await this.token.approve(burner, amount, { from: owner });
-<<<<<<< HEAD
-        await expectRevert(this.token.burnFrom(owner, amount, { from: burner }),
+        await expectRevert(
+          this.token.burnFrom(owner, amount, { from: burner }),
           'ERC20: transfer amount exceeds balance',
         );
-=======
-        await expectRevert(this.token.burnFrom(owner, amount, { from: burner }), 'ERC20: burn amount exceeds balance');
->>>>>>> a5af0adc
       });
     });
 
