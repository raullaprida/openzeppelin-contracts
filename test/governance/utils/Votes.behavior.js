const { constants, expectEvent, expectRevert, time } = require('@openzeppelin/test-helpers');

const { MAX_UINT256, ZERO_ADDRESS } = constants;

const { fromRpcSig } = require('ethereumjs-util');
const ethSigUtil = require('eth-sig-util');
const Wallet = require('ethereumjs-wallet').default;

const { EIP712Domain, domainSeparator } = require('../../helpers/eip712');
const { web3 } = require('hardhat');

const Delegation = [
  { name: 'delegatee', type: 'address' },
  { name: 'nonce', type: 'uint256' },
  { name: 'expiry', type: 'uint256' },
];

const version = '1';

<<<<<<< HEAD
function shouldBehaveLikeVotes (accounts, tokens, fungible = true) {
  const getWeight = token => web3.utils.toBN(fungible ? token : 1);

=======
function shouldBehaveLikeVotes() {
>>>>>>> a5af0adc
  describe('run votes workflow', function () {
    it('initial nonce is 0', async function () {
      expect(await this.votes.nonces(accounts[0])).to.be.bignumber.equal('0');
    });

    it('domain separator', async function () {
      expect(await this.votes.DOMAIN_SEPARATOR()).to.equal(
        await domainSeparator({
          name: this.name,
          version,
          chainId: this.chainId,
          verifyingContract: this.votes.address,
        }),
      );
    });

    describe('delegation', function () {
      const token = tokens[0];

<<<<<<< HEAD
      it('delegation without tokens', async function () {
        expect(await this.votes.delegates(accounts[1])).to.be.equal(ZERO_ADDRESS);

        const { receipt } = await this.votes.delegate(accounts[1], { from: accounts[1] });
        expectEvent(receipt, 'DelegateChanged', {
          delegator: accounts[1],
          fromDelegate: ZERO_ADDRESS,
          toDelegate: accounts[1],
        });
        expectEvent.notEmitted(receipt, 'DelegateVotesChanged');

        expect(await this.votes.delegates(accounts[1])).to.be.equal(accounts[1]);
      });

      it('delegation with tokens', async function () {
        await this.votes.mint(accounts[1], token);
        const weight = getWeight(token);
=======
      beforeEach(async function () {
        await this.votes.$_mint(delegatorAddress, this.NFT0);
      });

      it('accept signed delegation', async function () {
        const { v, r, s } = fromRpcSig(
          ethSigUtil.signTypedMessage(
            delegator.getPrivateKey(),
            buildData(this.chainId, this.votes.address, this.name, {
              delegatee: delegatorAddress,
              nonce,
              expiry: MAX_UINT256,
            }),
          ),
        );
>>>>>>> a5af0adc

        expect(await this.votes.delegates(accounts[1])).to.be.equal(ZERO_ADDRESS);

        const { receipt } = await this.votes.delegate(accounts[1], { from: accounts[1] });
        expectEvent(receipt, 'DelegateChanged', {
          delegator: accounts[1],
          fromDelegate: ZERO_ADDRESS,
          toDelegate: accounts[1],
        });
        expectEvent(receipt, 'DelegateVotesChanged', {
          delegate: accounts[1],
          previousBalance: '0',
          newBalance: weight,
        });

        expect(await this.votes.delegates(accounts[1])).to.be.equal(accounts[1]);
        expect(await this.votes.getVotes(accounts[1])).to.be.bignumber.equal(weight);
        expect(await this.votes.getPastVotes(accounts[1], receipt.blockNumber - 1)).to.be.bignumber.equal('0');
        await time.advanceBlock();
        expect(await this.votes.getPastVotes(accounts[1], receipt.blockNumber)).to.be.bignumber.equal(weight);
      });

<<<<<<< HEAD
      it('delegation update', async function () {
        await this.votes.delegate(accounts[1], { from: accounts[1] });
        await this.votes.mint(accounts[1], token);
        const weight = getWeight(token);
=======
      it('rejects reused signature', async function () {
        const { v, r, s } = fromRpcSig(
          ethSigUtil.signTypedMessage(
            delegator.getPrivateKey(),
            buildData(this.chainId, this.votes.address, this.name, {
              delegatee: delegatorAddress,
              nonce,
              expiry: MAX_UINT256,
            }),
          ),
        );
>>>>>>> a5af0adc

        expect(await this.votes.delegates(accounts[1])).to.be.equal(accounts[1]);
        expect(await this.votes.getVotes(accounts[1])).to.be.bignumber.equal(weight);
        expect(await this.votes.getVotes(accounts[2])).to.be.bignumber.equal('0');

        const { receipt } = await this.votes.delegate(accounts[2], { from: accounts[1] });
        expectEvent(receipt, 'DelegateChanged', {
          delegator: accounts[1],
          fromDelegate: accounts[1],
          toDelegate: accounts[2],
        });
        expectEvent(receipt, 'DelegateVotesChanged', {
          delegate: accounts[1],
          previousBalance: weight,
          newBalance: '0',
        });
        expectEvent(receipt, 'DelegateVotesChanged', {
          delegate: accounts[2],
          previousBalance: '0',
          newBalance: weight,
        });

<<<<<<< HEAD
        expect(await this.votes.delegates(accounts[1])).to.be.equal(accounts[2]);
        expect(await this.votes.getVotes(accounts[1])).to.be.bignumber.equal('0');
        expect(await this.votes.getVotes(accounts[2])).to.be.bignumber.equal(weight);

        expect(await this.votes.getPastVotes(accounts[1], receipt.blockNumber - 1)).to.be.bignumber.equal(weight);
        expect(await this.votes.getPastVotes(accounts[2], receipt.blockNumber - 1)).to.be.bignumber.equal('0');
        await time.advanceBlock();
        expect(await this.votes.getPastVotes(accounts[1], receipt.blockNumber)).to.be.bignumber.equal('0');
        expect(await this.votes.getPastVotes(accounts[2], receipt.blockNumber)).to.be.bignumber.equal(weight);
      });

      describe('with signature', function () {
        const delegator = Wallet.generate();
        const [delegatee, other] = accounts;
        const nonce = 0;
        delegator.address = web3.utils.toChecksumAddress(delegator.getAddressString());

        const buildData = (chainId, verifyingContract, name, message) => ({
          data: {
            primaryType: 'Delegation',
            types: { EIP712Domain, Delegation },
            domain: { name, version, chainId, verifyingContract },
            message,
          },
        });
=======
      it('rejects bad delegatee', async function () {
        const { v, r, s } = fromRpcSig(
          ethSigUtil.signTypedMessage(
            delegator.getPrivateKey(),
            buildData(this.chainId, this.votes.address, this.name, {
              delegatee: delegatorAddress,
              nonce,
              expiry: MAX_UINT256,
            }),
          ),
        );

        const receipt = await this.votes.delegateBySig(this.account1Delegatee, nonce, MAX_UINT256, v, r, s);
        const { args } = receipt.logs.find(({ event }) => event === 'DelegateChanged');
        expect(args.delegator).to.not.be.equal(delegatorAddress);
        expect(args.fromDelegate).to.be.equal(ZERO_ADDRESS);
        expect(args.toDelegate).to.be.equal(this.account1Delegatee);
      });

      it('rejects bad nonce', async function () {
        const { v, r, s } = fromRpcSig(
          ethSigUtil.signTypedMessage(
            delegator.getPrivateKey(),
            buildData(this.chainId, this.votes.address, this.name, {
              delegatee: delegatorAddress,
              nonce,
              expiry: MAX_UINT256,
            }),
          ),
        );
        await expectRevert(
          this.votes.delegateBySig(delegatorAddress, nonce + 1, MAX_UINT256, v, r, s),
          'Votes: invalid nonce',
        );
      });

      it('rejects expired permit', async function () {
        const expiry = (await time.latest()) - time.duration.weeks(1);
        const { v, r, s } = fromRpcSig(
          ethSigUtil.signTypedMessage(
            delegator.getPrivateKey(),
            buildData(this.chainId, this.votes.address, this.name, {
              delegatee: delegatorAddress,
              nonce,
              expiry,
            }),
          ),
        );
>>>>>>> a5af0adc

        it('accept signed delegation', async function () {
          await this.votes.mint(delegator.address, token);
          const weight = getWeight(token);

<<<<<<< HEAD
          const { v, r, s } = fromRpcSig(ethSigUtil.signTypedMessage(
            delegator.getPrivateKey(),
            buildData(this.chainId, this.votes.address, this.name, {
              delegatee,
              nonce,
              expiry: MAX_UINT256,
            }),
          ));
=======
    describe('set delegation', function () {
      describe('call', function () {
        it('delegation with tokens', async function () {
          await this.votes.$_mint(this.account1, this.NFT0);
          expect(await this.votes.delegates(this.account1)).to.be.equal(ZERO_ADDRESS);
>>>>>>> a5af0adc

          expect(await this.votes.delegates(delegator.address)).to.be.equal(ZERO_ADDRESS);

          const { receipt } = await this.votes.delegateBySig(delegatee, nonce, MAX_UINT256, v, r, s);
          expectEvent(receipt, 'DelegateChanged', {
            delegator: delegator.address,
            fromDelegate: ZERO_ADDRESS,
            toDelegate: delegatee,
          });
          expectEvent(receipt, 'DelegateVotesChanged', {
            delegate: delegatee,
            previousBalance: '0',
            newBalance: weight,
          });

          expect(await this.votes.delegates(delegator.address)).to.be.equal(delegatee);
          expect(await this.votes.getVotes(delegator.address)).to.be.bignumber.equal('0');
          expect(await this.votes.getVotes(delegatee)).to.be.bignumber.equal(weight);
          expect(await this.votes.getPastVotes(delegatee, receipt.blockNumber - 1)).to.be.bignumber.equal('0');
          await time.advanceBlock();
          expect(await this.votes.getPastVotes(delegatee, receipt.blockNumber)).to.be.bignumber.equal(weight);
        });

        it('rejects reused signature', async function () {
          const { v, r, s } = fromRpcSig(ethSigUtil.signTypedMessage(
            delegator.getPrivateKey(),
            buildData(this.chainId, this.votes.address, this.name, {
              delegatee,
              nonce,
              expiry: MAX_UINT256,
            }),
          ));

          await this.votes.delegateBySig(delegatee, nonce, MAX_UINT256, v, r, s);

          await expectRevert(
            this.votes.delegateBySig(delegatee, nonce, MAX_UINT256, v, r, s),
            'Votes: invalid nonce',
          );
        });

        it('rejects bad delegatee', async function () {
          const { v, r, s } = fromRpcSig(ethSigUtil.signTypedMessage(
            delegator.getPrivateKey(),
            buildData(this.chainId, this.votes.address, this.name, {
              delegatee,
              nonce,
              expiry: MAX_UINT256,
            }),
          ));

          const receipt = await this.votes.delegateBySig(other, nonce, MAX_UINT256, v, r, s);
          const { args } = receipt.logs.find(({ event }) => event === 'DelegateChanged');
          expect(args.delegator).to.not.be.equal(delegator.address);
          expect(args.fromDelegate).to.be.equal(ZERO_ADDRESS);
          expect(args.toDelegate).to.be.equal(other);
        });

<<<<<<< HEAD
        it('rejects bad nonce', async function () {
          const { v, r, s } = fromRpcSig(ethSigUtil.signTypedMessage(
            delegator.getPrivateKey(),
            buildData(this.chainId, this.votes.address, this.name, {
              delegatee,
              nonce: nonce + 1,
              expiry: MAX_UINT256,
            }),
          ));
          await expectRevert(
            this.votes.delegateBySig(delegatee, nonce + 1, MAX_UINT256, v, r, s),
            'Votes: invalid nonce',
          );
        });
=======
    describe('change delegation', function () {
      beforeEach(async function () {
        await this.votes.$_mint(this.account1, this.NFT0);
        await this.votes.delegate(this.account1, { from: this.account1 });
      });
>>>>>>> a5af0adc

        it('rejects expired permit', async function () {
          const expiry = (await time.latest()) - time.duration.weeks(1);
          const { v, r, s } = fromRpcSig(ethSigUtil.signTypedMessage(
            delegator.getPrivateKey(),
            buildData(this.chainId, this.votes.address, this.name, {
              delegatee,
              nonce,
              expiry,
            }),
          ));

          await expectRevert(
            this.votes.delegateBySig(delegatee, nonce, expiry, v, r, s),
            'Votes: signature expired',
          );
        });
      });
    });

    describe('getPastTotalSupply', function () {
      beforeEach(async function () {
        await this.votes.delegate(accounts[1], { from: accounts[1] });
      });

      it('reverts if block number >= current block', async function () {
        await expectRevert(this.votes.getPastTotalSupply(5e10), 'block not yet mined');
      });

      it('returns 0 if there are no checkpoints', async function () {
        expect(await this.votes.getPastTotalSupply(0)).to.be.bignumber.equal('0');
      });

<<<<<<< HEAD
      it('returns the correct checkpointed total supply', async function () {
        const blockNumber = Number(await time.latestBlock());

        await this.votes.mint(accounts[1], tokens[0]); // mint 0
=======
      it('returns the latest block if >= last checkpoint block', async function () {
        const t1 = await this.votes.$_mint(this.account1, this.NFT0);
        await time.advanceBlock();
        await time.advanceBlock();

        expect(await this.votes.getPastTotalSupply(t1.receipt.blockNumber - 1)).to.be.bignumber.equal('0');
        expect(await this.votes.getPastTotalSupply(t1.receipt.blockNumber + 1)).to.be.bignumber.equal('1');
      });

      it('returns zero if < first checkpoint block', async function () {
        await time.advanceBlock();
        const t2 = await this.votes.$_mint(this.account1, this.NFT1);
        await time.advanceBlock();
        await time.advanceBlock();

        expect(await this.votes.getPastTotalSupply(t2.receipt.blockNumber - 1)).to.be.bignumber.equal('0');
        expect(await this.votes.getPastTotalSupply(t2.receipt.blockNumber + 1)).to.be.bignumber.equal('1');
      });

      it('generally returns the voting balance at the appropriate checkpoint', async function () {
        const t1 = await this.votes.$_mint(this.account1, this.NFT1);
        await time.advanceBlock();
        await time.advanceBlock();
        const t2 = await this.votes.$_burn(this.NFT1);
        await time.advanceBlock();
        await time.advanceBlock();
        const t3 = await this.votes.$_mint(this.account1, this.NFT2);
>>>>>>> a5af0adc
        await time.advanceBlock();
        await this.votes.mint(accounts[1], tokens[1]); // mint 1
        await time.advanceBlock();
<<<<<<< HEAD
        await this.votes.burn(...(fungible ? [accounts[1]] : []), tokens[1]); // burn 1
=======
        const t4 = await this.votes.$_burn(this.NFT2);
>>>>>>> a5af0adc
        await time.advanceBlock();
        await this.votes.mint(accounts[1], tokens[2]); // mint 2
        await time.advanceBlock();
<<<<<<< HEAD
        await this.votes.burn(...(fungible ? [accounts[1]] : []), tokens[0]); // burn 0
=======
        const t5 = await this.votes.$_mint(this.account1, this.NFT3);
>>>>>>> a5af0adc
        await time.advanceBlock();
        await this.votes.burn(...(fungible ? [accounts[1]] : []), tokens[2]); // burn 2
        await time.advanceBlock();

        const weight = tokens.map(getWeight);

        expect(await this.votes.getPastTotalSupply(blockNumber)).to.be.bignumber.equal('0');
        expect(await this.votes.getPastTotalSupply(blockNumber + 1)).to.be.bignumber.equal(weight[0]);
        expect(await this.votes.getPastTotalSupply(blockNumber + 2)).to.be.bignumber.equal(weight[0]);
        expect(await this.votes.getPastTotalSupply(blockNumber + 3)).to.be.bignumber.equal(weight[0].add(weight[1]));
        expect(await this.votes.getPastTotalSupply(blockNumber + 4)).to.be.bignumber.equal(weight[0].add(weight[1]));
        expect(await this.votes.getPastTotalSupply(blockNumber + 5)).to.be.bignumber.equal(weight[0]);
        expect(await this.votes.getPastTotalSupply(blockNumber + 6)).to.be.bignumber.equal(weight[0]);
        expect(await this.votes.getPastTotalSupply(blockNumber + 7)).to.be.bignumber.equal(weight[0].add(weight[2]));
        expect(await this.votes.getPastTotalSupply(blockNumber + 8)).to.be.bignumber.equal(weight[0].add(weight[2]));
        expect(await this.votes.getPastTotalSupply(blockNumber + 9)).to.be.bignumber.equal(weight[2]);
        expect(await this.votes.getPastTotalSupply(blockNumber + 10)).to.be.bignumber.equal(weight[2]);
        expect(await this.votes.getPastTotalSupply(blockNumber + 11)).to.be.bignumber.equal('0');
        await expectRevert(this.votes.getPastTotalSupply(blockNumber + 12), 'Votes: block not yet mined');
      });
    });

    // The following tests are an adaptation of
    // https://github.com/compound-finance/compound-protocol/blob/master/tests/Governance/CompTest.js.
    describe('Compound test suite', function () {
      beforeEach(async function () {
<<<<<<< HEAD
        await this.votes.mint(accounts[1], tokens[0]);
        await this.votes.mint(accounts[1], tokens[1]);
        await this.votes.mint(accounts[1], tokens[2]);
=======
        await this.votes.$_mint(this.account1, this.NFT0);
        await this.votes.$_mint(this.account1, this.NFT1);
        await this.votes.$_mint(this.account1, this.NFT2);
        await this.votes.$_mint(this.account1, this.NFT3);
>>>>>>> a5af0adc
      });

      describe('getPastVotes', function () {
        it('reverts if block number >= current block', async function () {
<<<<<<< HEAD
          await expectRevert(
            this.votes.getPastVotes(accounts[2], 5e10),
            'block not yet mined',
          );
=======
          await expectRevert(this.votes.getPastVotes(this.account2, 5e10), 'block not yet mined');
>>>>>>> a5af0adc
        });

        it('returns 0 if there are no checkpoints', async function () {
          expect(await this.votes.getPastVotes(accounts[2], 0)).to.be.bignumber.equal('0');
        });

        it('returns the latest block if >= last checkpoint block', async function () {
          const tx = await this.votes.delegate(accounts[2], { from: accounts[1] });
          await time.advanceBlock();
          await time.advanceBlock();
          const latest = await this.votes.getVotes(accounts[2]);
          expect(await this.votes.getPastVotes(accounts[2], tx.receipt.blockNumber)).to.be.bignumber.equal(latest);
          expect(await this.votes.getPastVotes(accounts[2], tx.receipt.blockNumber + 1)).to.be.bignumber.equal(latest);
        });

        it('returns zero if < first checkpoint block', async function () {
          await time.advanceBlock();
          const tx = await this.votes.delegate(accounts[2], { from: accounts[1] });
          await time.advanceBlock();
          await time.advanceBlock();

          expect(await this.votes.getPastVotes(accounts[2], tx.receipt.blockNumber - 1)).to.be.bignumber.equal('0');
        });
      });
    });
  });
}

module.exports = {
  shouldBehaveLikeVotes,
};<|MERGE_RESOLUTION|>--- conflicted
+++ resolved
@@ -17,13 +17,9 @@
 
 const version = '1';
 
-<<<<<<< HEAD
-function shouldBehaveLikeVotes (accounts, tokens, fungible = true) {
+function shouldBehaveLikeVotes(accounts, tokens, fungible = true) {
   const getWeight = token => web3.utils.toBN(fungible ? token : 1);
 
-=======
-function shouldBehaveLikeVotes() {
->>>>>>> a5af0adc
   describe('run votes workflow', function () {
     it('initial nonce is 0', async function () {
       expect(await this.votes.nonces(accounts[0])).to.be.bignumber.equal('0');
@@ -43,7 +39,6 @@
     describe('delegation', function () {
       const token = tokens[0];
 
-<<<<<<< HEAD
       it('delegation without tokens', async function () {
         expect(await this.votes.delegates(accounts[1])).to.be.equal(ZERO_ADDRESS);
 
@@ -59,25 +54,8 @@
       });
 
       it('delegation with tokens', async function () {
-        await this.votes.mint(accounts[1], token);
+        await this.votes.$_mint(accounts[1], token);
         const weight = getWeight(token);
-=======
-      beforeEach(async function () {
-        await this.votes.$_mint(delegatorAddress, this.NFT0);
-      });
-
-      it('accept signed delegation', async function () {
-        const { v, r, s } = fromRpcSig(
-          ethSigUtil.signTypedMessage(
-            delegator.getPrivateKey(),
-            buildData(this.chainId, this.votes.address, this.name, {
-              delegatee: delegatorAddress,
-              nonce,
-              expiry: MAX_UINT256,
-            }),
-          ),
-        );
->>>>>>> a5af0adc
 
         expect(await this.votes.delegates(accounts[1])).to.be.equal(ZERO_ADDRESS);
 
@@ -100,24 +78,10 @@
         expect(await this.votes.getPastVotes(accounts[1], receipt.blockNumber)).to.be.bignumber.equal(weight);
       });
 
-<<<<<<< HEAD
       it('delegation update', async function () {
         await this.votes.delegate(accounts[1], { from: accounts[1] });
-        await this.votes.mint(accounts[1], token);
+        await this.votes.$_mint(accounts[1], token);
         const weight = getWeight(token);
-=======
-      it('rejects reused signature', async function () {
-        const { v, r, s } = fromRpcSig(
-          ethSigUtil.signTypedMessage(
-            delegator.getPrivateKey(),
-            buildData(this.chainId, this.votes.address, this.name, {
-              delegatee: delegatorAddress,
-              nonce,
-              expiry: MAX_UINT256,
-            }),
-          ),
-        );
->>>>>>> a5af0adc
 
         expect(await this.votes.delegates(accounts[1])).to.be.equal(accounts[1]);
         expect(await this.votes.getVotes(accounts[1])).to.be.bignumber.equal(weight);
@@ -140,7 +104,6 @@
           newBalance: weight,
         });
 
-<<<<<<< HEAD
         expect(await this.votes.delegates(accounts[1])).to.be.equal(accounts[2]);
         expect(await this.votes.getVotes(accounts[1])).to.be.bignumber.equal('0');
         expect(await this.votes.getVotes(accounts[2])).to.be.bignumber.equal(weight);
@@ -166,77 +129,21 @@
             message,
           },
         });
-=======
-      it('rejects bad delegatee', async function () {
-        const { v, r, s } = fromRpcSig(
-          ethSigUtil.signTypedMessage(
-            delegator.getPrivateKey(),
-            buildData(this.chainId, this.votes.address, this.name, {
-              delegatee: delegatorAddress,
-              nonce,
-              expiry: MAX_UINT256,
-            }),
-          ),
-        );
-
-        const receipt = await this.votes.delegateBySig(this.account1Delegatee, nonce, MAX_UINT256, v, r, s);
-        const { args } = receipt.logs.find(({ event }) => event === 'DelegateChanged');
-        expect(args.delegator).to.not.be.equal(delegatorAddress);
-        expect(args.fromDelegate).to.be.equal(ZERO_ADDRESS);
-        expect(args.toDelegate).to.be.equal(this.account1Delegatee);
-      });
-
-      it('rejects bad nonce', async function () {
-        const { v, r, s } = fromRpcSig(
-          ethSigUtil.signTypedMessage(
-            delegator.getPrivateKey(),
-            buildData(this.chainId, this.votes.address, this.name, {
-              delegatee: delegatorAddress,
-              nonce,
-              expiry: MAX_UINT256,
-            }),
-          ),
-        );
-        await expectRevert(
-          this.votes.delegateBySig(delegatorAddress, nonce + 1, MAX_UINT256, v, r, s),
-          'Votes: invalid nonce',
-        );
-      });
-
-      it('rejects expired permit', async function () {
-        const expiry = (await time.latest()) - time.duration.weeks(1);
-        const { v, r, s } = fromRpcSig(
-          ethSigUtil.signTypedMessage(
-            delegator.getPrivateKey(),
-            buildData(this.chainId, this.votes.address, this.name, {
-              delegatee: delegatorAddress,
-              nonce,
-              expiry,
-            }),
-          ),
-        );
->>>>>>> a5af0adc
 
         it('accept signed delegation', async function () {
-          await this.votes.mint(delegator.address, token);
+          await this.votes.$_mint(delegator.address, token);
           const weight = getWeight(token);
 
-<<<<<<< HEAD
-          const { v, r, s } = fromRpcSig(ethSigUtil.signTypedMessage(
-            delegator.getPrivateKey(),
-            buildData(this.chainId, this.votes.address, this.name, {
-              delegatee,
-              nonce,
-              expiry: MAX_UINT256,
-            }),
-          ));
-=======
-    describe('set delegation', function () {
-      describe('call', function () {
-        it('delegation with tokens', async function () {
-          await this.votes.$_mint(this.account1, this.NFT0);
-          expect(await this.votes.delegates(this.account1)).to.be.equal(ZERO_ADDRESS);
->>>>>>> a5af0adc
+          const { v, r, s } = fromRpcSig(
+            ethSigUtil.signTypedMessage(
+              delegator.getPrivateKey(),
+              buildData(this.chainId, this.votes.address, this.name, {
+                delegatee,
+                nonce,
+                expiry: MAX_UINT256,
+              }),
+            ),
+          );
 
           expect(await this.votes.delegates(delegator.address)).to.be.equal(ZERO_ADDRESS);
 
@@ -261,32 +168,33 @@
         });
 
         it('rejects reused signature', async function () {
-          const { v, r, s } = fromRpcSig(ethSigUtil.signTypedMessage(
-            delegator.getPrivateKey(),
-            buildData(this.chainId, this.votes.address, this.name, {
-              delegatee,
-              nonce,
-              expiry: MAX_UINT256,
-            }),
-          ));
+          const { v, r, s } = fromRpcSig(
+            ethSigUtil.signTypedMessage(
+              delegator.getPrivateKey(),
+              buildData(this.chainId, this.votes.address, this.name, {
+                delegatee,
+                nonce,
+                expiry: MAX_UINT256,
+              }),
+            ),
+          );
 
           await this.votes.delegateBySig(delegatee, nonce, MAX_UINT256, v, r, s);
 
-          await expectRevert(
-            this.votes.delegateBySig(delegatee, nonce, MAX_UINT256, v, r, s),
-            'Votes: invalid nonce',
-          );
+          await expectRevert(this.votes.delegateBySig(delegatee, nonce, MAX_UINT256, v, r, s), 'Votes: invalid nonce');
         });
 
         it('rejects bad delegatee', async function () {
-          const { v, r, s } = fromRpcSig(ethSigUtil.signTypedMessage(
-            delegator.getPrivateKey(),
-            buildData(this.chainId, this.votes.address, this.name, {
-              delegatee,
-              nonce,
-              expiry: MAX_UINT256,
-            }),
-          ));
+          const { v, r, s } = fromRpcSig(
+            ethSigUtil.signTypedMessage(
+              delegator.getPrivateKey(),
+              buildData(this.chainId, this.votes.address, this.name, {
+                delegatee,
+                nonce,
+                expiry: MAX_UINT256,
+              }),
+            ),
+          );
 
           const receipt = await this.votes.delegateBySig(other, nonce, MAX_UINT256, v, r, s);
           const { args } = receipt.logs.find(({ event }) => event === 'DelegateChanged');
@@ -295,44 +203,37 @@
           expect(args.toDelegate).to.be.equal(other);
         });
 
-<<<<<<< HEAD
         it('rejects bad nonce', async function () {
-          const { v, r, s } = fromRpcSig(ethSigUtil.signTypedMessage(
-            delegator.getPrivateKey(),
-            buildData(this.chainId, this.votes.address, this.name, {
-              delegatee,
-              nonce: nonce + 1,
-              expiry: MAX_UINT256,
-            }),
-          ));
+          const { v, r, s } = fromRpcSig(
+            ethSigUtil.signTypedMessage(
+              delegator.getPrivateKey(),
+              buildData(this.chainId, this.votes.address, this.name, {
+                delegatee,
+                nonce: nonce + 1,
+                expiry: MAX_UINT256,
+              }),
+            ),
+          );
           await expectRevert(
             this.votes.delegateBySig(delegatee, nonce + 1, MAX_UINT256, v, r, s),
             'Votes: invalid nonce',
           );
         });
-=======
-    describe('change delegation', function () {
-      beforeEach(async function () {
-        await this.votes.$_mint(this.account1, this.NFT0);
-        await this.votes.delegate(this.account1, { from: this.account1 });
-      });
->>>>>>> a5af0adc
 
         it('rejects expired permit', async function () {
           const expiry = (await time.latest()) - time.duration.weeks(1);
-          const { v, r, s } = fromRpcSig(ethSigUtil.signTypedMessage(
-            delegator.getPrivateKey(),
-            buildData(this.chainId, this.votes.address, this.name, {
-              delegatee,
-              nonce,
-              expiry,
-            }),
-          ));
-
-          await expectRevert(
-            this.votes.delegateBySig(delegatee, nonce, expiry, v, r, s),
-            'Votes: signature expired',
-          );
+          const { v, r, s } = fromRpcSig(
+            ethSigUtil.signTypedMessage(
+              delegator.getPrivateKey(),
+              buildData(this.chainId, this.votes.address, this.name, {
+                delegatee,
+                nonce,
+                expiry,
+              }),
+            ),
+          );
+
+          await expectRevert(this.votes.delegateBySig(delegatee, nonce, expiry, v, r, s), 'Votes: signature expired');
         });
       });
     });
@@ -350,58 +251,20 @@
         expect(await this.votes.getPastTotalSupply(0)).to.be.bignumber.equal('0');
       });
 
-<<<<<<< HEAD
       it('returns the correct checkpointed total supply', async function () {
         const blockNumber = Number(await time.latestBlock());
 
-        await this.votes.mint(accounts[1], tokens[0]); // mint 0
-=======
-      it('returns the latest block if >= last checkpoint block', async function () {
-        const t1 = await this.votes.$_mint(this.account1, this.NFT0);
-        await time.advanceBlock();
-        await time.advanceBlock();
-
-        expect(await this.votes.getPastTotalSupply(t1.receipt.blockNumber - 1)).to.be.bignumber.equal('0');
-        expect(await this.votes.getPastTotalSupply(t1.receipt.blockNumber + 1)).to.be.bignumber.equal('1');
-      });
-
-      it('returns zero if < first checkpoint block', async function () {
-        await time.advanceBlock();
-        const t2 = await this.votes.$_mint(this.account1, this.NFT1);
-        await time.advanceBlock();
-        await time.advanceBlock();
-
-        expect(await this.votes.getPastTotalSupply(t2.receipt.blockNumber - 1)).to.be.bignumber.equal('0');
-        expect(await this.votes.getPastTotalSupply(t2.receipt.blockNumber + 1)).to.be.bignumber.equal('1');
-      });
-
-      it('generally returns the voting balance at the appropriate checkpoint', async function () {
-        const t1 = await this.votes.$_mint(this.account1, this.NFT1);
-        await time.advanceBlock();
-        await time.advanceBlock();
-        const t2 = await this.votes.$_burn(this.NFT1);
-        await time.advanceBlock();
-        await time.advanceBlock();
-        const t3 = await this.votes.$_mint(this.account1, this.NFT2);
->>>>>>> a5af0adc
-        await time.advanceBlock();
-        await this.votes.mint(accounts[1], tokens[1]); // mint 1
-        await time.advanceBlock();
-<<<<<<< HEAD
-        await this.votes.burn(...(fungible ? [accounts[1]] : []), tokens[1]); // burn 1
-=======
-        const t4 = await this.votes.$_burn(this.NFT2);
->>>>>>> a5af0adc
-        await time.advanceBlock();
-        await this.votes.mint(accounts[1], tokens[2]); // mint 2
-        await time.advanceBlock();
-<<<<<<< HEAD
-        await this.votes.burn(...(fungible ? [accounts[1]] : []), tokens[0]); // burn 0
-=======
-        const t5 = await this.votes.$_mint(this.account1, this.NFT3);
->>>>>>> a5af0adc
-        await time.advanceBlock();
-        await this.votes.burn(...(fungible ? [accounts[1]] : []), tokens[2]); // burn 2
+        await this.votes.$_mint(accounts[1], tokens[0]); // mint 0
+        await time.advanceBlock();
+        await this.votes.$_mint(accounts[1], tokens[1]); // mint 1
+        await time.advanceBlock();
+        await this.votes.$_burn(...(fungible ? [accounts[1]] : []), tokens[1]); // burn 1
+        await time.advanceBlock();
+        await this.votes.$_mint(accounts[1], tokens[2]); // mint 2
+        await time.advanceBlock();
+        await this.votes.$_burn(...(fungible ? [accounts[1]] : []), tokens[0]); // burn 0
+        await time.advanceBlock();
+        await this.votes.$_burn(...(fungible ? [accounts[1]] : []), tokens[2]); // burn 2
         await time.advanceBlock();
 
         const weight = tokens.map(getWeight);
@@ -418,7 +281,7 @@
         expect(await this.votes.getPastTotalSupply(blockNumber + 9)).to.be.bignumber.equal(weight[2]);
         expect(await this.votes.getPastTotalSupply(blockNumber + 10)).to.be.bignumber.equal(weight[2]);
         expect(await this.votes.getPastTotalSupply(blockNumber + 11)).to.be.bignumber.equal('0');
-        await expectRevert(this.votes.getPastTotalSupply(blockNumber + 12), 'Votes: block not yet mined');
+        await expectRevert(this.votes.getPastTotalSupply(blockNumber + 12), 'Checkpoints: block not yet mined');
       });
     });
 
@@ -426,28 +289,14 @@
     // https://github.com/compound-finance/compound-protocol/blob/master/tests/Governance/CompTest.js.
     describe('Compound test suite', function () {
       beforeEach(async function () {
-<<<<<<< HEAD
-        await this.votes.mint(accounts[1], tokens[0]);
-        await this.votes.mint(accounts[1], tokens[1]);
-        await this.votes.mint(accounts[1], tokens[2]);
-=======
-        await this.votes.$_mint(this.account1, this.NFT0);
-        await this.votes.$_mint(this.account1, this.NFT1);
-        await this.votes.$_mint(this.account1, this.NFT2);
-        await this.votes.$_mint(this.account1, this.NFT3);
->>>>>>> a5af0adc
+        await this.votes.$_mint(accounts[1], tokens[0]);
+        await this.votes.$_mint(accounts[1], tokens[1]);
+        await this.votes.$_mint(accounts[1], tokens[2]);
       });
 
       describe('getPastVotes', function () {
         it('reverts if block number >= current block', async function () {
-<<<<<<< HEAD
-          await expectRevert(
-            this.votes.getPastVotes(accounts[2], 5e10),
-            'block not yet mined',
-          );
-=======
-          await expectRevert(this.votes.getPastVotes(this.account2, 5e10), 'block not yet mined');
->>>>>>> a5af0adc
+          await expectRevert(this.votes.getPastVotes(accounts[2], 5e10), 'block not yet mined');
         });
 
         it('returns 0 if there are no checkpoints', async function () {
